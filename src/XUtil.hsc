<<<<<<< HEAD
-- {-# OPTIONS -fglasgow-exts #-}
=======
{-# LANGUAGE ForeignFunctionInterface #-}
>>>>>>> 8833a816
-----------------------------------------------------------------------------
-- |
-- Module      :  XUtil
-- Copyright   :  (C) 2007 Andrea Rossato
-- License     :  BSD3
--
-- Maintainer  :  andrea.rossato@unitn.it
-- Stability   :  unstable
-- Portability :  unportable
--
-----------------------------------------------------------------------------

module XUtil
    ( XFont
    , initFont
    , initCoreFont
    , initUtf8Font
    , textExtents
    , textWidth
    , printString
    , initColor
    , newWindow
    , nextEvent'
    , readFileSafe
    , hGetLineSafe
    , io
    , fi
    , withColors
    , DynPixel(..)
    , xrrSelectInput
    , xrrQueryExtension
    ) where

import Control.Concurrent
import Control.Monad.Trans
import Data.IORef
import Foreign
import Foreign.C.Types
import Graphics.X11.Xlib hiding (textExtents, textWidth)
import qualified Graphics.X11.Xlib as Xlib (textExtents, textWidth)
import Graphics.X11.Xlib.Extras
import System.Mem.Weak ( addFinalizer )
import System.Posix.Types (Fd(..))
import System.IO
#if defined XFT || defined UTF8
# if __GLASGOW_HASKELL__ < 612
import Foreign.C
import qualified System.IO.UTF8 as UTF8 (readFile,hGetLine)
# else
import qualified System.IO as UTF8 (readFile,hGetLine)
# endif
#endif
#if defined XFT
import Data.List
import Graphics.X11.Xft
import Graphics.X11.Xrender
#endif

readFileSafe :: FilePath -> IO String
#if defined XFT || defined UTF8
readFileSafe = UTF8.readFile
#else
readFileSafe = readFile
#endif

hGetLineSafe :: Handle -> IO String
#if defined XFT || defined UTF8
hGetLineSafe = UTF8.hGetLine
#else
hGetLineSafe = hGetLine
#endif

-- Hide the Core Font/Xft switching here
data XFont = Core FontStruct
           | Utf8 FontSet
#ifdef XFT
           | Xft  XftFont
#endif

-- | When initFont gets a font name that starts with 'xft:' it switchs to the Xft backend
-- Example: 'xft:Sans-10'
initFont :: Display ->String -> IO XFont
initFont d s =
#ifdef XFT
       let xftPrefix = "xft:" in
       if  xftPrefix `isPrefixOf` s then
           fmap Xft $ initXftFont d s
       else
#endif
#if defined UTF8 ||  __GLASGOW_HASKELL__ >= 612
           fmap Utf8 $ initUtf8Font d s
#else
           fmap Core $ initCoreFont d s
#endif

-- | Given a fontname returns the font structure. If the font name is
--  not valid the default font will be loaded and returned.
initCoreFont :: Display -> String -> IO FontStruct
initCoreFont d s = do
  f <- catch getIt fallBack
  addFinalizer f (freeFont d f)
  return f
      where getIt    = loadQueryFont d s
            fallBack = const $ loadQueryFont d "-misc-fixed-*-*-*-*-10-*-*-*-*-*-*-*"

-- | Given a fontname returns the font structure. If the font name is
--  not valid the default font will be loaded and returned.
initUtf8Font :: Display -> String -> IO FontSet
initUtf8Font d s = do
  setupLocale
  (_,_,f) <- catch getIt fallBack
  addFinalizer f (freeFontSet d f)
  return f
      where getIt    = createFontSet d s
            fallBack = const $ createFontSet d "-misc-fixed-*-*-*-*-10-*-*-*-*-*-*-*"

#ifdef XFT
initXftFont :: Display -> String -> IO XftFont
initXftFont d s = do
  setupLocale
  f <- xftFontOpen d (defaultScreenOfDisplay d) (drop 4 s)
  addFinalizer f (xftFontClose d f)
  return f
#endif

textWidth :: Display -> XFont -> String -> IO Int
textWidth _   (Utf8 fs) s = return $ fi $ wcTextEscapement fs s
textWidth _   (Core fs) s = return $ fi $ Xlib.textWidth fs s
#ifdef XFT
textWidth dpy (Xft xftdraw) s = do
    gi <- xftTextExtents dpy xftdraw s
    return $ xglyphinfo_xOff gi
#endif

textExtents :: XFont -> String -> IO (Int32,Int32)
textExtents (Core fs) s = do
  let (_,a,d,_) = Xlib.textExtents fs s
  return (a,d)
textExtents (Utf8 fs) s = do
  let (_,rl)  = wcTextExtents fs s
      ascent  = fi $ - (rect_y rl)
      descent = fi $ rect_height rl + (fi $ rect_y rl)
  return (ascent, descent)
#ifdef XFT
textExtents (Xft xftfont) _ = do
  ascent  <- fi `fmap` xftfont_ascent  xftfont
  descent <- fi `fmap` xftfont_descent xftfont
  return (ascent, descent)
#endif

printString :: Display -> Drawable -> XFont -> GC -> String -> String
            -> Position -> Position -> String  -> IO ()
printString d p (Core fs) gc fc bc x y s = do
    setFont d gc $ fontFromFontStruct fs
    withColors d [fc, bc] $ \[fc', bc'] -> do
      setForeground d gc fc'
      setBackground d gc bc'
      drawImageString d p gc x y s

printString d p (Utf8 fs) gc fc bc x y s =
    withColors d [fc, bc] $ \[fc', bc'] -> do
      setForeground d gc fc'
      setBackground d gc bc'
      io $ wcDrawImageString d p fs gc x y s

#ifdef XFT
printString dpy drw fs@(Xft font) gc fc bc x y s = do
  let screen   = defaultScreenOfDisplay dpy
      colormap = defaultColormapOfScreen screen
      visual   = defaultVisualOfScreen screen
  withColors dpy [bc] $ \[bcolor] -> do
    (a,d)  <- textExtents fs s
    gi     <- xftTextExtents dpy font s
    setForeground dpy gc bcolor
    fillRectangle dpy drw gc (x - fi (xglyphinfo_x gi))
                             (y - fi (a + d))
                             (fi $ xglyphinfo_xOff gi)
                             (fi $ 4 + a + d)
    withXftDraw dpy drw visual colormap $
      \draw -> withXftColorName dpy visual colormap fc $
      \color -> xftDrawString draw color font x (y - 2) s
#endif

data DynPixel = DynPixel { allocated :: Bool
                         , pixel     :: Pixel
                         }

-- | Get the Pixel value for a named color: if an invalid name is
-- given the black pixel will be returned.
initColor :: Display -> String -> IO DynPixel
initColor dpy c = (initColor' dpy c) `catch`
                  (const . return $ DynPixel False (blackPixel dpy $ defaultScreen dpy))

type ColorCache = [(String, Color)]
{-# NOINLINE colorCache #-}
colorCache :: IORef ColorCache
colorCache = unsafePerformIO $ newIORef []

getCachedColor :: String -> IO (Maybe Color)
getCachedColor color_name = lookup color_name `fmap` readIORef colorCache

putCachedColor :: String -> Color -> IO ()
putCachedColor name c_id = modifyIORef colorCache $ \c -> (name, c_id) : c

initColor' :: Display -> String -> IO DynPixel
initColor' dpy c = do
  let colormap = defaultColormap dpy (defaultScreen dpy)
  cached_color <- getCachedColor c
  c' <- case cached_color of
          Just col -> return col
          _        -> do (c'', _) <- allocNamedColor dpy colormap c
                         putCachedColor c c''
                         return c''
  return $ DynPixel True (color_pixel c')

withColors :: MonadIO m => Display -> [String] -> ([Pixel] -> m a) -> m a
withColors d cs f = do
  ps <- mapM (io . initColor d) cs
  f $ map pixel ps

-- | Creates a window with the attribute override_redirect set to True.
-- Windows Managers should not touch this kind of windows.
newWindow :: Display -> Screen -> Window -> Rectangle -> Bool -> IO Window
newWindow dpy scr rw (Rectangle x y w h) o = do
  let visual   = defaultVisualOfScreen scr
      attrmask = cWOverrideRedirect
  allocaSetWindowAttributes $
         \attributes -> do
           set_override_redirect attributes o
           createWindow dpy rw x y w h 0 (defaultDepthOfScreen scr)
                        inputOutput visual attrmask attributes
-- | A version of nextEvent that does not block in foreign calls.
nextEvent' :: Display -> XEventPtr -> IO ()
nextEvent' d p = do
    pend <- pending d
    if pend /= 0
        then nextEvent d p
        else do
            threadWaitRead (Fd fd)
            nextEvent' d p
 where
    fd = connectionNumber d

io :: MonadIO m => IO a -> m a
io = liftIO

-- | Short-hand for 'fromIntegral'
fi :: (Integral a, Num b) => a -> b
fi = fromIntegral

#if __GLASGOW_HASKELL__ < 612 && (defined XFT || defined UTF8)
#include <locale.h>
foreign import ccall unsafe "locale.h setlocale"
    setlocale :: CInt -> CString -> IO CString

setupLocale :: IO ()
setupLocale = withCString "" (setlocale $ #const LC_ALL) >> return ()
# else
setupLocale :: IO ()
setupLocale = return ()
#endif

--  XRRSelectInput
#include <X11/extensions/Xrandr.h>
foreign import ccall unsafe "X11/extensions/Xrandr.h XRRSelectInput"
  xrrSelectInput :: Display -> Window -> EventMask -> IO ()

--  XRRQueryExtension
foreign import ccall unsafe "X11/extensions/Xrandr.h XRRQueryExtension"
  xrrQueryExtension :: Display -> Ptr CInt -> Ptr CInt -> IO (Bool)<|MERGE_RESOLUTION|>--- conflicted
+++ resolved
@@ -1,12 +1,8 @@
-<<<<<<< HEAD
--- {-# OPTIONS -fglasgow-exts #-}
-=======
 {-# LANGUAGE ForeignFunctionInterface #-}
->>>>>>> 8833a816
 -----------------------------------------------------------------------------
 -- |
 -- Module      :  XUtil
--- Copyright   :  (C) 2007 Andrea Rossato
+-- Copyright   :  (C) 2007, 2011 Andrea Rossato
 -- License     :  BSD3
 --
 -- Maintainer  :  andrea.rossato@unitn.it
